--- conflicted
+++ resolved
@@ -1,4 +1,3 @@
-<<<<<<< HEAD
 from typing import Optional
 
 from compas_occ.brep import OCCBrepFace as BrepFace
@@ -6,9 +5,6 @@
 from compas.datastructures import Mesh
 from compas.geometry import Brep
 from compas.geometry import Polygon
-=======
-from compas.geometry import Brep
->>>>>>> 2fa01492
 from compas.tolerance import TOL
 from compas_model.interactions import ContactInterface
 from compas_model.models import Model
