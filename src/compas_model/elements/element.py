from __future__ import print_function
from __future__ import absolute_import
from __future__ import division


from compas.data import Data
from compas.geometry import (
    Frame,
    Vector,
<<<<<<< HEAD
    Transformation,
    Polyline,
    Point,
    Box,
    Line,
    Polygon,
    Pointcloud,
    bounding_box,
    distance_point_point,
    centroid_points,
    centroid_polyhedron,
    volume_polyhedron,
)

from compas.datastructures import Mesh
from collections import OrderedDict
=======
)
>>>>>>> 0fcda197


class Element(Data):
    """Class representing a structural object.

    Parameters
    ----------
    name : str, optional
        Name of the element
    frame : :class:`compas.geometry.Frame`, optional
        Local coordinate of the object, default is :class:`compas.geometry.Frame.WorldXY()`. There is also a global frame stored as an attribute.
    geometry_simplified : Any, optional
        Minimal geometrical represetation of an object. For example a :class:`compas.geometry.Polyline` that can represent: a point, a line or a polyline.
    geometry : Any, optional
        A list of closed shapes. For example a box of a beam, a mesh of a block and etc.
    copy_geometry : bool, optional
        If True, the geometry will be copied to avoid references.
    kwargs (dict, optional):
        Additional keyword arguments.
<<<<<<< HEAD

    Attributes
    ----------
    name : str
        Name of the element.
    frame : :class:`compas.geometry.Frame`
        Local coordinate of the object.
    geometry_simplified : Any
        Minimal geometrical represetation of an object. For example a :class:`compas.geometry.Polyline` that can represent: a point, a line or a polyline.
    geometry : Any
        A list of closed shapes. For example a box of a beam, a mesh of a block and etc.
    id : int
        Index of the object, default is -1.
    key : str
        Guid of the class object as a string.
    insertion : :class:`compas.geometry.Vector`
        Direction of the element.
    aabb : :class:`compas.geometry.Box`:
        Axis-aligned-bounding-box.
    oobb : :class:`compas.geometry.Box`:
        Object-oriented-bounding-box.
    center : :class:`compas.geometry.Point`
        The center of the element. Currently the center is computed from the axis-aligned-bounding-box.
    area : float
        The area of the geometry. Measurement is made from the ``geometry``.
    volume : float
        The volume of the geometry. Measurement is made from the ``geometry``.
    center_of_mass : :class:`compas.geometry.Point`
        The center of mass of the geometry. Measurement is made from the ``geometry``.
    centroid : :class:`compas.geometry.Point`
        The centroid of the geometry. Measurement is made from the ``geometry``.
    is_support : bool
        Indicates whether the element is a support.
=======
>>>>>>> 0fcda197

    Examples
    --------
    >>> frame = Frame([3, 0, 0], [0.866, 0.1, 0.0], [0.5, 0.866, 0.0])
    >>> box = Box(frame=frame, xsize=2, ysize=4, zsize=0.25)
    >>> element = Element("BLOCK", Frame.worldXY(), Point(0,0,0), box)
    >>> element.insertion = Vector(0, 0, 1)

    """

    def __init__(
        self,
        name=None,
        frame=None,
        geometry_simplified=None,
        geometry=None,
        copy_geometry=True,
        **kwargs
    ):
        # --------------------------------------------------------------------------
        # Call the inherited Data constructor.
<<<<<<< HEAD
        # --------------------------------------------------------------------------
        super(Element, self).__init__(**kwargs)

        # --------------------------------------------------------------------------
        # Set the element name.
        # --------------------------------------------------------------------------
        self.name = name.lower() if name else "unknown"

        # --------------------------------------------------------------------------
        # Set the base frame of the element.
        # --------------------------------------------------------------------------
        self.frame = frame.copy() if frame else Frame.worldXY()

        # --------------------------------------------------------------------------
=======
        # --------------------------------------------------------------------------
        super(Element, self).__init__(**kwargs)

        # --------------------------------------------------------------------------
        # Set the element name.
        # --------------------------------------------------------------------------
        self.name = name.lower() if name else "unknown"

        # --------------------------------------------------------------------------
        # Set the base frame of the element.
        # --------------------------------------------------------------------------
        self.frame = frame.copy() if frame else Frame.worldXY()

        # --------------------------------------------------------------------------
>>>>>>> 0fcda197
        # Copy geometries to avoid transformation issues.
        # --------------------------------------------------------------------------
        self.geometry_simplified = []
        self.geometry = []
        if geometry_simplified:
            self.copy_geometry = copy_geometry
            self.geometry_simplified = self._copy_geometries(
                geometry_simplified, copy_geometry
<<<<<<< HEAD
            )

        if geometry:
            self.geometry = self._copy_geometries(geometry, copy_geometry)

        # --------------------------------------------------------------------------
        # Define this property dynamically in the class.
        # --------------------------------------------------------------------------
        self._aabb = None
        self._oobb = None
        self._inflate = 0.0
        self._id = -1
        self._insertion = Vector(0, 0, 1)

    def _copy_geometries(self, geometries, copy_flag):
        """
        Helper function to copy geometries.

        Returns
        -------
        list
        """
        if isinstance(geometries, list):
            copied_geometries = []
            for g in geometries:
                if g and copy_flag:
                    copied_geometries.append(g.copy())
                else:
                    copied_geometries.append(g)
            return copied_geometries
        else:
            if geometries and copy_flag:
                return [geometries.copy()]
            else:
                return [geometries]

    # ==========================================================================
    # Serialization
    # ==========================================================================

    @property
    def data(self):
        data = {
            "name": self.name,
            "frame": self.frame,
            "geometry_simplified": self.geometry_simplified,
            "geometry": self.geometry,
            "copy_geometry": self.copy_geometry,
            "id": self.id,
            "insertion": self.insertion,
            "is_support": self.is_support,
        }

        # TODO: REMOVE WHEN SCENE IS IMPLEMENTED
        data["display_schema"] = self.display_schema

        return data

    @classmethod
    def from_data(cls, data):
        obj = cls(
            name=data["name"],
            frame=data["frame"],
            geometry_simplified=data["geometry_simplified"],
            geometry=data["geometry"],
            copy_geometry=data["copy_geometry"],
        )

        obj.id = data["id"]
        obj.insertion = data["insertion"]
        obj.is_support = data["is_support"]

        # TODO: REMOVE WHEN SCENE IS IMPLEMENTED
        obj.display_schema = OrderedDict(data["display_schema"].items())

        return obj

    # ==========================================================================
    # Attributes
    # ==========================================================================

    @property
    def id(self):
        return self._id

    @id.setter
    def id(self, value):
        self._id = [value] if isinstance(value, int) else value

    @property
    def key(self):
        return str(self.guid)

    @property
    def insertion(self):
        return self._insertion

    @insertion.setter
    def insertion(self, value):
        self._insertion = value

    @property
    def aabb(self):
        if not self._aabb:
            self._aabb = self.compute_aabb()
        return self._aabb

    @property
    def oobb(self):
        if not self._oobb:
            self._oobb = self.compute_oobb()
        return self._oobb

    def _get_geometry_points(self):
        """Get points from the geometry attribute.

        Returns
        -------
        list[:class:`compas.geometry.Point`]
            The points of the geometry.

        Raises
        ------
        ValueError
            If the geometry is not a Mesh, Polyline, Line, Box, Pointcloud or Point.

        """
        points = []
        for i in range(len(self.geometry)):
            if isinstance(self.geometry[i], Mesh):
                points += list(self.geometry[i].vertices_attributes("xyz"))
            elif isinstance(self.geometry[i], Polyline):
                points += self.geometry[i]
            elif isinstance(self.geometry[i], Polygon):
                points += self.geometry[i].points
            elif isinstance(self.geometry[i], Line):
                points += [self.geometry[i].start, self.geometry[i].end]
            elif isinstance(self.geometry[i], Box):
                for j in range(8):
                    points.append(self.geometry[i].corner(j))
            elif isinstance(self.geometry[i], Pointcloud):
                points += self.geometry[i].points
            elif isinstance(self.geometry[i], Point):
                points += [self.geometry[i]]

        if len(points) < 2:
            raise ValueError(
                "Geometry is neither a Mesh, Polyline, Line, Box, Pointcloud or Point, consider defining your own Element class implementation and override this method."
            )

        return points

    def compute_aabb(self, inflate=None):
        """Get axis-aligned-bounding-box from geometry attributes points

        Parameters
        ----------
        inflate : float, optional
            Move the box points outside by a given value.

        Returns
        -------
        list[:class:`compas.geometry.Point`] or None

        """

        self._inflate = inflate if inflate else 0.00

        # --------------------------------------------------------------------------
        # Geometry attribute can be have different types.
        # Retrieve point coordinates from the most common geometry types.
        # --------------------------------------------------------------------------
        points_bbox = self._get_geometry_points()

        # --------------------------------------------------------------------------
        # Compute the bounding box from the found points and inflate it.
        # The inflation is needed to avoid floating point errors.
        # Private variable _inflate is used to track it during transformation.
        # --------------------------------------------------------------------------
        points_bbox = bounding_box(points_bbox)

        # --------------------------------------------------------------------------
        # Check if elements are not flat.
        # --------------------------------------------------------------------------
        xaxis = Vector.from_start_end(points_bbox[0], points_bbox[1])
        yaxis = Vector.from_start_end(points_bbox[0], points_bbox[3])
        zaxis = Vector.from_start_end(points_bbox[0], points_bbox[4])
        is_flat = (
            xaxis.length < 0.001 or yaxis.length < 0.001 or zaxis.length < 0.001
        ) and self._inflate == 0.00
        if is_flat:
            self._inflate = 0.001

        # --------------------------------------------------------------------------
        # Create inflated box.
        # --------------------------------------------------------------------------
        self._aabb = Box.from_bounding_box(
            bounding_box(
                [
                    [
                        points_bbox[0][0] - self._inflate,
                        points_bbox[0][1] - self._inflate,
                        points_bbox[0][2] - self._inflate,
                    ],
                    [
                        points_bbox[6][0] + self._inflate,
                        points_bbox[6][1] + self._inflate,
                        points_bbox[6][2] + self._inflate,
                    ],
                ]
            )
        )

        return self._aabb

    def compute_oobb(self, inflate=None):
        """Get object-oriented-bounding-box from geometry attributes points

        Parameters
        ----------
        inflate : float, optional
            Move the box points outside by a given value.

        Returns
        -------
        list[:class:`compas.geometry.Point`] or None

        """

        self._inflate = inflate if inflate else 0.0

        # --------------------------------------------------------------------------
        # Geometry attribute can be have different types.
        # Retrieve point coordinates from the most common geometry types.
        # --------------------------------------------------------------------------
        points = self._get_geometry_points()

        # --------------------------------------------------------------------------
        # Transform the points to the local frame and compute the bounding box.
        # --------------------------------------------------------------------------
        xform = Transformation.from_frame_to_frame(self.frame, Frame.worldXY())
        xform_inv = xform.inverse()

        self._oobb = []
        for i in range(len(points)):
            point = Point(*points[i])
            point.transform(xform)
            self._oobb.append(point)
        self._oobb = bounding_box(self._oobb)

        # --------------------------------------------------------------------------
        # Check if elements are not flat.
        # --------------------------------------------------------------------------
        xaxis = Vector.from_start_end(self._oobb[0], self._oobb[1])
        yaxis = Vector.from_start_end(self._oobb[0], self._oobb[3])
        zaxis = Vector.from_start_end(self._oobb[0], self._oobb[4])
        is_flat = (
            xaxis.length < 0.001 or yaxis.length < 0.001 or zaxis.length < 0.001
        ) and self._inflate == 0.00
        if is_flat:
            self._inflate = 0.001

        # --------------------------------------------------------------------------
        # Inflate the box.
        # --------------------------------------------------------------------------
        self._oobb = Box.from_bounding_box(
            bounding_box(
                [
                    [
                        self._oobb[0][0] - self._inflate,
                        self._oobb[0][1] - self._inflate,
                        self._oobb[0][2] - self._inflate,
                    ],
                    [
                        self._oobb[6][0] + self._inflate,
                        self._oobb[6][1] + self._inflate,
                        self._oobb[6][2] + self._inflate,
                    ],
                ]
            )
        )

        # --------------------------------------------------------------------------
        # Orient the points back to the local frame.
        # --------------------------------------------------------------------------
        self._oobb.transform(xform_inv)

        return self._oobb

    @property
    def center(self):
        return self.aabb.frame.point

    @property
    def area(self):
        self._area = 0.0
        for mesh in self.geometry:
            if isinstance(mesh, Mesh):
                self._area += mesh.area()
        return self._area

    @property
    def volume(self):
        self._volume_area = 0.0
        for mesh in self.geometry:
            if isinstance(mesh, Mesh):
                vertices, faces = mesh.to_vertices_and_faces()
                self._volume_area += volume_polyhedron((vertices, faces))
        return self._volume_area

    @property
    def center_of_mass(self):
        sum_of_points = [0, 0, 0]
        count = 0
        for g in self.geometry:
            # --------------------------------------------------------------------------
            # get centroid from all meshes
            # --------------------------------------------------------------------------
            if isinstance(g, Mesh):
                vertices, faces = g.to_vertices_and_faces()
                self._center_of_mass = centroid_polyhedron((vertices, faces))
                sum_of_points = [
                    sum_of_points[i] + self._center_of_mass[i] for i in range(3)
                ]
                count += 1

        # --------------------------------------------------------------------------
        # return the avarege of all centroids
        # --------------------------------------------------------------------------
        self._center_of_mass = [sum_of_points[i] / count for i in range(3)]
        return self._center_of_mass

    @property
    def centroid(self):
        x_sum = 0.0
        y_sum = 0.0
        z_sum = 0.0
        count = 0

        for g in self.geometry:
            # --------------------------------------------------------------------------
            # get centroid from all meshes
            # --------------------------------------------------------------------------
            if isinstance(g, Mesh):
                x, y, z = centroid_points(
                    [g.vertex_coordinates(key) for key in g.vertices()]
                )
                x_sum += x
                y_sum += y
                z_sum += z
                count += 1

        # --------------------------------------------------------------------------
        # return the avarege of all centroids
        # --------------------------------------------------------------------------
        self._centroid = Point(x_sum / count, y_sum / count, z_sum / count)
        return self._centroid

    @property
    def is_support(self):
        if not hasattr(self, "_is_support"):
            self._is_support = False
        return self._is_support

    @is_support.setter
    def is_support(self, value):
        self._is_support = value

    @property
    def display_schema(self):
        face_color = [0.9, 0.9, 0.9] if not self.is_support else [0.968, 0.615, 0.517]

        return OrderedDict(
            [
                ("geometry_simplified", {"is_visible": True}),
                (
                    "geometry",
                    {"facecolor": face_color, "opacity": 0.75, "is_visible": True},
                ),
                ("frame", {}),
                ("aabb", {"opacity": 0.25}),
                ("oobb", {"opacity": 0.25}),
            ]
        )

    @display_schema.setter
    def display_schema(self, value):
        # TODO: REMOVE WHEN SCENE IS IMPLEMENTED
        self._display_schema = value

    # ==========================================================================
    # Methods
    # ==========================================================================

    def has_collision(self, other, inflate=0.00):
        """Check collision by the aabb and oobb attributes.
        This function is could be used as a call-back for tree searches or as is.
        Also it is often recommend use box collision before, high resolution collision are checked.
        Translation from C++ to Python was made following this discussion:
        https://discourse.mcneel.com/t/box-contains-box-check-for-coincident-boxes/59642/19
        For more performance check: https://github.com/rohan-sawhney/fcpw

        Parameters
        ----------
        other : :class:`compas_model.elements.Element`
            The other element to check collision with.
        inflate : float, optional
            Move the box points outside by a given value to avoid floating point errors.

        Returns
        -------
        bool
            True if there is a collision, False otherwise."""

        # --------------------------------------------------------------------------
        # inflate the boxes
        # --------------------------------------------------------------------------
        if inflate > 1e-3:
            self.compute_aabb(inflate)
            self.compute_oobb(inflate)
            other.compute_aabb(inflate)
            other.compute_oobb(inflate)

        # --------------------------------------------------------------------------
        # aabb collision
        # --------------------------------------------------------------------------
        collision_x_axis = self._aabb[6][0] < other._aabb[0][0] or other._aabb[6][0] < self._aabb[0][0]  # type: ignore
        collision_y_axis = self._aabb[6][1] < other._aabb[0][1] or other._aabb[6][1] < self._aabb[0][1]  # type: ignore
        collision_z_axis = self._aabb[6][2] < other._aabb[0][2] or other._aabb[6][2] < self._aabb[0][2]  # type: ignore
        aabb_collision = not (collision_x_axis or collision_y_axis or collision_z_axis)
        if not aabb_collision:
            return False

        # --------------------------------------------------------------------------
        # oobb collision
        # --------------------------------------------------------------------------

        # point, axis, size description
        class OBB:
            def to_p(self, p):
                return Point(p[0], p[1], p[2])

            def __init__(self, box=[]):
                origin = (self.to_p(box[0]) + self.to_p(box[6])) * 0.5
                x_axis = self.to_p(box[1]) - self.to_p(box[0])
                y_axis = self.to_p(box[3]) - self.to_p(box[0])
                self.frame = Frame(origin, x_axis, y_axis)
                self.half_size = [0.0, 0.0, 0.0]
                self.half_size[0] = distance_point_point(box[0], box[1]) * 0.5
                self.half_size[1] = distance_point_point(box[0], box[3]) * 0.5
                self.half_size[2] = distance_point_point(box[0], box[4]) * 0.5

        # convert the eight points to a frame and half-size description
        box1 = OBB(self._oobb)
        box2 = OBB(other._oobb)

        # get sepratation plane
        def GetSeparatingPlane(RPos, axis, box1, box2):
            return abs(RPos.dot(axis)) > (
                abs((box1.frame.xaxis * box1.half_size[0]).dot(axis))
                + abs((box1.frame.yaxis * box1.half_size[1]).dot(axis))
                + abs((box1.frame.zaxis * box1.half_size[2]).dot(axis))
                + abs((box2.frame.xaxis * box2.half_size[0]).dot(axis))
                + abs((box2.frame.yaxis * box2.half_size[1]).dot(axis))
                + abs((box2.frame.zaxis * box2.half_size[2]).dot(axis))
            )

        # compute the oobb collision
        RPos = box2.frame.point - box1.frame.point  # type: ignore

        result = not (
            GetSeparatingPlane(RPos, box1.frame.xaxis, box1, box2)
            or GetSeparatingPlane(RPos, box1.frame.yaxis, box1, box2)
            or GetSeparatingPlane(RPos, box1.frame.zaxis, box1, box2)
            or GetSeparatingPlane(RPos, box2.frame.xaxis, box1, box2)
            or GetSeparatingPlane(RPos, box2.frame.yaxis, box1, box2)
            or GetSeparatingPlane(RPos, box2.frame.zaxis, box1, box2)
            or GetSeparatingPlane(RPos, box1.frame.xaxis.cross(box2.frame.xaxis), box1, box2)  # type: ignore
            or GetSeparatingPlane(RPos, box1.frame.xaxis.cross(box2.frame.yaxis), box1, box2)  # type: ignore
            or GetSeparatingPlane(RPos, box1.frame.xaxis.cross(box2.frame.zaxis), box1, box2)  # type: ignore
            or GetSeparatingPlane(RPos, box1.frame.yaxis.cross(box2.frame.xaxis), box1, box2)  # type: ignore
            or GetSeparatingPlane(RPos, box1.frame.yaxis.cross(box2.frame.yaxis), box1, box2)  # type: ignore
            or GetSeparatingPlane(RPos, box1.frame.yaxis.cross(box2.frame.zaxis), box1, box2)  # type: ignore
            or GetSeparatingPlane(RPos, box1.frame.zaxis.cross(box2.frame.xaxis), box1, box2)  # type: ignore
            or GetSeparatingPlane(RPos, box1.frame.zaxis.cross(box2.frame.yaxis), box1, box2)  # type: ignore
            or GetSeparatingPlane(RPos, box1.frame.zaxis.cross(box2.frame.zaxis), box1, box2)  # type: ignore
        )

        return result

    # ==========================================================================
    # Transformations
    # ==========================================================================

    def transform(self, transformation):
        """Transforms all the attrbutes of the class.

        Parameters
        ----------
        transformation : :class:`compas.geometry.Transformation`
            The transformation to be applied to the Element's geometry and frames.

        Returns
        -------
        None

        """

        # --------------------------------------------------------------------------
        # main constructor properties
        # --------------------------------------------------------------------------
        self.frame.transform(transformation)
        [g.transform(transformation) for g in self.geometry_simplified]
        [g.transform(transformation) for g in self.geometry]

        # --------------------------------------------------------------------------
        # attributes that are dependent on a user given specifc data or geometry
        # --------------------------------------------------------------------------
        self.compute_aabb()
        self.compute_oobb()

    def transformed(self, transformation):
        """Creates a transformed copy of the class.

        Parameters
        ----------
        transformation : :class:`compas.geometry.Transformation`:
            The transformation to be applied to the copy of an element.

        Returns
        -------
        :class:`compas_model.elements.Element`
            A new instance of the Element with the specified transformation applied.

        """
        new_instance = self.copy()
        new_instance.transform(transformation)
        return new_instance

    # ==========================================================================
    # Printing
    # ==========================================================================
=======
            )

        if geometry:
            self.geometry = self._copy_geometries(geometry, copy_geometry)

        # --------------------------------------------------------------------------
        # Define this property dynamically in the class.
        # --------------------------------------------------------------------------
        self._aabb = None
        self._oobb = None
        self._inflate = 0.0
        self._id = -1
        self._insertion = Vector(0, 0, 1)
>>>>>>> 0fcda197

    def __repr__(self):
        return """{0} {1}""".format(self.name, self.guid)

    def __str__(self):
        return self.__repr__()<|MERGE_RESOLUTION|>--- conflicted
+++ resolved
@@ -1,13 +1,11 @@
 from __future__ import print_function
 from __future__ import absolute_import
 from __future__ import division
-
 
 from compas.data import Data
 from compas.geometry import (
     Frame,
     Vector,
-<<<<<<< HEAD
     Transformation,
     Polyline,
     Point,
@@ -24,9 +22,6 @@
 
 from compas.datastructures import Mesh
 from collections import OrderedDict
-=======
-)
->>>>>>> 0fcda197
 
 
 class Element(Data):
@@ -46,7 +41,6 @@
         If True, the geometry will be copied to avoid references.
     kwargs (dict, optional):
         Additional keyword arguments.
-<<<<<<< HEAD
 
     Attributes
     ----------
@@ -80,8 +74,6 @@
         The centroid of the geometry. Measurement is made from the ``geometry``.
     is_support : bool
         Indicates whether the element is a support.
-=======
->>>>>>> 0fcda197
 
     Examples
     --------
@@ -103,7 +95,6 @@
     ):
         # --------------------------------------------------------------------------
         # Call the inherited Data constructor.
-<<<<<<< HEAD
         # --------------------------------------------------------------------------
         super(Element, self).__init__(**kwargs)
 
@@ -118,22 +109,6 @@
         self.frame = frame.copy() if frame else Frame.worldXY()
 
         # --------------------------------------------------------------------------
-=======
-        # --------------------------------------------------------------------------
-        super(Element, self).__init__(**kwargs)
-
-        # --------------------------------------------------------------------------
-        # Set the element name.
-        # --------------------------------------------------------------------------
-        self.name = name.lower() if name else "unknown"
-
-        # --------------------------------------------------------------------------
-        # Set the base frame of the element.
-        # --------------------------------------------------------------------------
-        self.frame = frame.copy() if frame else Frame.worldXY()
-
-        # --------------------------------------------------------------------------
->>>>>>> 0fcda197
         # Copy geometries to avoid transformation issues.
         # --------------------------------------------------------------------------
         self.geometry_simplified = []
@@ -142,7 +117,6 @@
             self.copy_geometry = copy_geometry
             self.geometry_simplified = self._copy_geometries(
                 geometry_simplified, copy_geometry
-<<<<<<< HEAD
             )
 
         if geometry:
@@ -633,6 +607,43 @@
 
         return result
 
+    # def copy(self):
+    #     """Makes an independent copy of all properties of this class.
+
+    #     Parameters
+    #     ----------
+    #     all_attributes : bool, optional
+    #         If True, all attributes are copied.
+    #         If False, only the main properties are copied.
+
+    #     Returns
+    #     -------
+    #     :class:`compas_model.elements.Element`
+
+    #     """
+    #     # copy main properties
+    #     new_instance = self.__class__(
+    #         name=self.name,
+    #         frame=self.frame,
+    #         geometry_simplified=self.geometry_simplified,
+    #         geometry=self.geometry,
+    #         **self.attributes,
+    #     )
+
+    #     # --------------------------------------------------------------------------
+    #     # The attributes that are dependent on user given specifc data or geometry.
+    #     # --------------------------------------------------------------------------
+    #     new_instance.id = list(self.id)
+    #     new_instance.insertion = Vector(
+    #         self.insertion[0], self.insertion[1], self.insertion[2]
+    #     )
+    #     new_instance.frame_global = self.frame_global.copy()
+
+    #     # TODO: REMOVE WHEN SCENE IS IMPLEMENTED
+    #     new_instance._display_schema = deepcopy(self.display_schema)
+
+    #     return new_instance
+
     # ==========================================================================
     # Transformations
     # ==========================================================================
@@ -685,21 +696,6 @@
     # ==========================================================================
     # Printing
     # ==========================================================================
-=======
-            )
-
-        if geometry:
-            self.geometry = self._copy_geometries(geometry, copy_geometry)
-
-        # --------------------------------------------------------------------------
-        # Define this property dynamically in the class.
-        # --------------------------------------------------------------------------
-        self._aabb = None
-        self._oobb = None
-        self._inflate = 0.0
-        self._id = -1
-        self._insertion = Vector(0, 0, 1)
->>>>>>> 0fcda197
 
     def __repr__(self):
         return """{0} {1}""".format(self.name, self.guid)
