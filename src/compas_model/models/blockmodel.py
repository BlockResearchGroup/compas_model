from typing import Optional

<<<<<<< HEAD
from compas_occ.brep import OCCBrepFace as BrepFace

=======
>>>>>>> 2fa01492
from compas.geometry import Brep
from compas.tolerance import Tolerance
from compas_model.algorithms.nnbrs import find_nearest_neighbours
from compas_model.elements import Element
from compas_model.interactions import ContactInterface

from .model import Model

try:
    from compas_occ.brep import OCCBrepFace as BrepFace
except ImportError:
    print("compas_occ not installed. Using compas.geometry.BrepFace instead.")


class BlockModel(Model):
    def __init__(self, name: Optional[str] = None) -> None:
        super().__init__(name)

    def compute_intersections(self):
        pass

    def compute_overlaps(self, deflection=None, tolerance=1, max_distance=50, min_area=0):
        pass

    def compute_interfaces(self, deflection=None, tolerance=1, max_distance=50, min_area=0, nmax=10):
        deflection = deflection or Tolerance().lineardeflection

        node_index = {node: index for index, node in enumerate(self.graph.nodes())}
        index_node = {index: node for index, node in enumerate(self.graph.nodes())}

        geometries: list[Brep] = [self.graph.node_element(node).modelgeometry for node in self.graph.nodes()]

        cloud = [geometry.centroid for geometry in geometries]
        nnbrs = find_nearest_neighbours(cloud, nmax, dims=3)

        for u in self.graph.nodes():
            A: Element = self.graph.node_element(u)  # type: ignore

            i = node_index[u]
            nbrs = nnbrs[i][1]

            for j in nbrs:
                v = index_node[j]

                if u == v:
                    continue

                if self.graph.has_edge((u, v), directed=False):
                    continue

                B: Element = self.graph.node_element(v)  # type: ignore

                faces_A, faces_B = A.modelgeometry.overlap(B.modelgeometry, deflection=deflection, tolerance=tolerance)  # type: ignore
                faces_A: list[BrepFace]
                faces_B: list[BrepFace]

                if faces_A and faces_B:
                    for face_A in faces_A:
                        brep_A = Brep.from_brepfaces([face_A])

                        if brep_A.area < min_area:
                            continue

                        for face_B in faces_B:
                            brep_B = Brep.from_brepfaces([face_B])

                            if brep_B.area < min_area:
                                continue

                            brep_C: Brep = Brep.from_boolean_intersection(brep_A, brep_B)

                            if brep_C.area < min_area:
                                continue

                            poly_C = brep_C.to_polygons()[0]
                            mesh_C = brep_C.to_tesselation()[0]

                            interaction = ContactInterface(points=poly_C.points, mesh=mesh_C)

                            # do something with the interactions
                            self.add_interaction(A, B, interaction=interaction)<|MERGE_RESOLUTION|>--- conflicted
+++ resolved
@@ -1,10 +1,7 @@
 from typing import Optional
 
-<<<<<<< HEAD
 from compas_occ.brep import OCCBrepFace as BrepFace
 
-=======
->>>>>>> 2fa01492
 from compas.geometry import Brep
 from compas.tolerance import Tolerance
 from compas_model.algorithms.nnbrs import find_nearest_neighbours
