--- conflicted
+++ resolved
@@ -405,7 +405,6 @@
 
         return edge
 
-<<<<<<< HEAD
     def identify_interactions(self):
         raise NotImplementedError
 
@@ -446,10 +445,6 @@
                 self.graph.edge_attribute((node_a, node_b), modifier).append(modifier)
             self._guid_element[str(b.guid)].is_dirty = True
             return node_a, node_b
-=======
-    def add_modifier(self):
-        raise NotImplementedError
->>>>>>> adc70014
 
     def compute_contacts(self):
         raise NotImplementedError
